{
  "name": "gatsby-source-drupal",
  "description": "Gatsby source plugin for building websites using the Drupal CMS as a data source",
<<<<<<< HEAD
  "version": "2.1.0-alpha.2",
=======
  "version": "2.0.26",
>>>>>>> 0649a0e8
  "author": "Kyle Mathews <mathews.kyle@gmail.com>",
  "bugs": {
    "url": "https://github.com/gatsbyjs/gatsby/issues"
  },
  "dependencies": {
    "@babel/runtime": "^7.0.0-beta.38",
    "axios": "^0.16.1",
    "bluebird": "^3.5.0",
<<<<<<< HEAD
    "gatsby-source-filesystem": "^2.0.0-alpha.f20ac0ed",
=======
    "gatsby-source-filesystem": "^1.5.25",
>>>>>>> 0649a0e8
    "lodash": "^4.17.4"
  },
  "devDependencies": {
    "@babel/cli": "^7.0.0-beta.38",
    "@babel/core": "^7.0.0-beta.38",
    "cross-env": "^5.0.5"
  },
  "homepage": "https://github.com/gatsbyjs/gatsby/tree/master/packages/gatsby-source-drupal#readme",
  "keywords": [
    "gatsby",
    "gatsby-plugin",
    "gatsby-source-plugin"
  ],
  "license": "MIT",
<<<<<<< HEAD
  "repository": {
    "type": "git",
    "url": "https://github.com/gatsbyjs/gatsby.git"
  },
=======
  "repository": "https://github.com/gatsbyjs/gatsby/tree/master/packages/gatsby-source-drupal",
>>>>>>> 0649a0e8
  "scripts": {
    "build": "babel src --out-dir . --ignore __tests__",
    "prepublish": "cross-env NODE_ENV=production npm run build",
    "watch": "babel -w src --out-dir . --ignore __tests__"
  }
}<|MERGE_RESOLUTION|>--- conflicted
+++ resolved
@@ -1,11 +1,7 @@
 {
   "name": "gatsby-source-drupal",
   "description": "Gatsby source plugin for building websites using the Drupal CMS as a data source",
-<<<<<<< HEAD
   "version": "2.1.0-alpha.2",
-=======
-  "version": "2.0.26",
->>>>>>> 0649a0e8
   "author": "Kyle Mathews <mathews.kyle@gmail.com>",
   "bugs": {
     "url": "https://github.com/gatsbyjs/gatsby/issues"
@@ -14,11 +10,7 @@
     "@babel/runtime": "^7.0.0-beta.38",
     "axios": "^0.16.1",
     "bluebird": "^3.5.0",
-<<<<<<< HEAD
-    "gatsby-source-filesystem": "^2.0.0-alpha.f20ac0ed",
-=======
-    "gatsby-source-filesystem": "^1.5.25",
->>>>>>> 0649a0e8
+    "gatsby-source-filesystem": "^2.0.0-alpha.2",
     "lodash": "^4.17.4"
   },
   "devDependencies": {
@@ -33,14 +25,7 @@
     "gatsby-source-plugin"
   ],
   "license": "MIT",
-<<<<<<< HEAD
-  "repository": {
-    "type": "git",
-    "url": "https://github.com/gatsbyjs/gatsby.git"
-  },
-=======
   "repository": "https://github.com/gatsbyjs/gatsby/tree/master/packages/gatsby-source-drupal",
->>>>>>> 0649a0e8
   "scripts": {
     "build": "babel src --out-dir . --ignore __tests__",
     "prepublish": "cross-env NODE_ENV=production npm run build",
