--- conflicted
+++ resolved
@@ -9,13 +9,8 @@
   "dependencies": {
     "@babel/runtime": "^7.12.5",
     "gatsby-core-utils": "^1.8.0-next.0",
-<<<<<<< HEAD
-    "gatsby-plugin-utils": "^0.7.0-next.0",
+    "gatsby-plugin-utils": "^0.7.0-next.1",
     "semver": "^7.3.4",
-=======
-    "gatsby-plugin-utils": "^0.7.0-next.1",
-    "semver": "^7.3.2",
->>>>>>> a8676a7d
     "sharp": "^0.26.3"
   },
   "devDependencies": {
