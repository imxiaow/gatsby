#!/usr/bin/env node

import os from "os"
import util from "util"
import { createCli } from "./create-cli"
import report from "./reporter"
import pkg from "../package.json"
import updateNotifier from "update-notifier"
import { ensureWindowsDriveLetterIsUppercase } from "./util/ensure-windows-drive-letter-is-uppercase"

const useJsonLogger = process.argv.slice(2).some(arg => arg.includes(`json`))

if (useJsonLogger) {
  process.env.GATSBY_LOGGER = `json`
}

// Ensure stable runs on Windows when started from different shells (i.e. c:\dir vs C:\dir)
if (os.platform() === `win32`) {
  ensureWindowsDriveLetterIsUppercase()
}

// Check if update is available
updateNotifier({ pkg }).notify({ isGlobal: true })

<<<<<<< HEAD
=======
const MIN_NODE_VERSION = `10.13.0`
// const NEXT_MIN_NODE_VERSION = `10.13.0`

const { version } = process

if (
  !semver.satisfies(version, `>=${MIN_NODE_VERSION}`, {
    includePrerelease: true,
  })
) {
  report.panic(
    report.stripIndent(`
      Gatsby requires Node.js ${MIN_NODE_VERSION} or higher (you have ${version}).
      Upgrade Node to the latest stable release: https://gatsby.dev/upgrading-node-js
    `)
  )
}

if (semver.prerelease(version)) {
  report.warn(
    report.stripIndent(`
    You are currently using a prerelease version of Node (${version}), which is not supported.
    You can use this for testing, but we do not recommend it in production.
    Before reporting any bugs, please test with a supported version of Node (>=${MIN_NODE_VERSION}).`)
  )
}

// if (!semver.satisfies(version, `>=${NEXT_MIN_NODE_VERSION}`)) {
//   report.warn(
//     report.stripIndent(`
//       Node.js ${version} has reached End of Life status on 31 December, 2019.
//       Gatsby will only actively support ${NEXT_MIN_NODE_VERSION} or higher and drop support for Node 8 soon.
//       Please upgrade Node.js to a currently active LTS release: https://gatsby.dev/upgrading-node-js
//     `)
//   )
// }

>>>>>>> f2c0bd09
process.on(`unhandledRejection`, reason => {
  // This will exit the process in newer Node anyway so lets be consistent
  // across versions and crash

  // reason can be anything, it can be a message, an object, ANYTHING!
  // we convert it to an error object so we don't crash on structured error validation
  if (!(reason instanceof Error)) {
    reason = new Error(util.format(reason))
  }

  report.panic(`UNHANDLED REJECTION`, reason as Error)
})

process.on(`uncaughtException`, error => {
  report.panic(`UNHANDLED EXCEPTION`, error)
})

createCli(process.argv)<|MERGE_RESOLUTION|>--- conflicted
+++ resolved
@@ -22,46 +22,6 @@
 // Check if update is available
 updateNotifier({ pkg }).notify({ isGlobal: true })
 
-<<<<<<< HEAD
-=======
-const MIN_NODE_VERSION = `10.13.0`
-// const NEXT_MIN_NODE_VERSION = `10.13.0`
-
-const { version } = process
-
-if (
-  !semver.satisfies(version, `>=${MIN_NODE_VERSION}`, {
-    includePrerelease: true,
-  })
-) {
-  report.panic(
-    report.stripIndent(`
-      Gatsby requires Node.js ${MIN_NODE_VERSION} or higher (you have ${version}).
-      Upgrade Node to the latest stable release: https://gatsby.dev/upgrading-node-js
-    `)
-  )
-}
-
-if (semver.prerelease(version)) {
-  report.warn(
-    report.stripIndent(`
-    You are currently using a prerelease version of Node (${version}), which is not supported.
-    You can use this for testing, but we do not recommend it in production.
-    Before reporting any bugs, please test with a supported version of Node (>=${MIN_NODE_VERSION}).`)
-  )
-}
-
-// if (!semver.satisfies(version, `>=${NEXT_MIN_NODE_VERSION}`)) {
-//   report.warn(
-//     report.stripIndent(`
-//       Node.js ${version} has reached End of Life status on 31 December, 2019.
-//       Gatsby will only actively support ${NEXT_MIN_NODE_VERSION} or higher and drop support for Node 8 soon.
-//       Please upgrade Node.js to a currently active LTS release: https://gatsby.dev/upgrading-node-js
-//     `)
-//   )
-// }
-
->>>>>>> f2c0bd09
 process.on(`unhandledRejection`, reason => {
   // This will exit the process in newer Node anyway so lets be consistent
   // across versions and crash
